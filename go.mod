--- conflicted
+++ resolved
@@ -55,11 +55,7 @@
 )
 
 require (
-<<<<<<< HEAD
-	github.com/asavie/xdp v0.3.3
-=======
 	github.com/asavie/xdp v0.3.3 // indirect
->>>>>>> 971e7592
 	github.com/beorn7/perks v1.0.1 // indirect
 	github.com/cenkalti/backoff v2.2.1+incompatible // indirect
 	github.com/cespare/xxhash/v2 v2.1.1 // indirect
