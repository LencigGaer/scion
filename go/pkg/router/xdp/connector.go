--- conflicted
+++ resolved
@@ -7,11 +7,8 @@
 	"net"
 	"sync"
 
-<<<<<<< HEAD
 	"github.com/vishvananda/netlink"
 
-=======
->>>>>>> ead7d543
 	"github.com/asavie/xdp"
 	"github.com/scionproto/scion/go/lib/addr"
 	"github.com/scionproto/scion/go/lib/common"
@@ -99,7 +96,7 @@
 		}
 		for i := 0; i < len(rxDesc); i++ {
 			raw_pkt := x.xsk.GetFrame(rxDesc[i])
-			log.Debug("Slow path got packet", "pkt", raw_pkt)
+			log.Debug(fmt.Sprint("Slow path got packet:\n", hex.Dump(raw_pkt)))
 			msg[i].Buffers[0] = raw_pkt
 			msg[i].Addr = x.local
 			msg[i].N = 0
@@ -323,27 +320,16 @@
 
 func (c *Connector) Run(ctx context.Context) error {
 	// Create a socket for each network interface
-<<<<<<< HEAD
 	/*ifidxs := c.fast.GetIFindices()
 	xsks := make(map[int]*xdp.Socket, len(ifidxs))
-	for ifindex := range c.fast.GetIFindices() {
+	for _, ifindex := range c.fast.GetIFindices() {
 		xsk, err := xdp.NewSocket(ifidxs[ifindex], 0, nil)
-=======
-	ifidxs := c.fast.GetIFindices()
-	xsks := make(map[int]*xdp.Socket, len(ifidxs))
-	for _, ifindex := range c.fast.GetIFindices() {
-		xsk, err := xdp.NewSocket(ifindex, 0, nil)
->>>>>>> ead7d543
 		if err != nil {
 			log.Error("Failed to create XDP socket", "err", err)
 			continue
 		}
 		xsks[ifindex] = xsk
-<<<<<<< HEAD
 		c.fast.RegisterXdpSocket(ifidxs[ifindex], 0, xsk.FD())
-=======
-		c.fast.RegisterXdpSocket(ifindex, 0, xsk.FD())
->>>>>>> ead7d543
 		go func() {
 			for {
 				if n := xsk.NumFreeFillSlots(); n > 0 {
@@ -358,11 +344,7 @@
 					rxDescs := xsk.Receive(numRx)
 					for i := 0; i < len(rxDescs); i++ {
 						pkt := xsk.GetFrame(rxDescs[i])
-<<<<<<< HEAD
-						log.Debug("Slow path got packet", "pkt", pkt)
-=======
 						log.Debug(fmt.Sprint("Slow path got packet:\n", hex.Dump(pkt)))
->>>>>>> ead7d543
 					}
 				}
 			}
@@ -372,17 +354,11 @@
 		for _, xsk := range xsks {
 			xsk.Close()
 		}
-<<<<<<< HEAD
 	}()*/
 
 	// Run slow & fast path
 	go func(ctx context.Context) {
 		c.Slow.Run(ctx)
 	}(ctx)
-=======
-	}()
-
-	// Run fast path
->>>>>>> ead7d543
 	return c.fast.Run(ctx)
 }